--- conflicted
+++ resolved
@@ -1,14 +1,8 @@
 {
 	"dependencies": {
-<<<<<<< HEAD
-		"@bedrock-oss/bedrock-boost": "0.0.8",
-		"@minecraft/server": "1.19.0",
-		"@minecraft/server-ui": "1.3.0",
-=======
 		"@bedrock-oss/bedrock-boost": "^0.0.8",
 		"@minecraft/server": "2.0.0",
 		"@minecraft/server-ui": "2.0.0",
->>>>>>> bd8b7b98
 		"@shapescape/storage": "^1.0.6"
 	}
 }